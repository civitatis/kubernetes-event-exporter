package sinks

import (
	"context"
	"crypto/tls"
	"crypto/x509"
	"encoding/json"
<<<<<<< HEAD
	"os"
=======
	"io/ioutil"
	"strings"
>>>>>>> 6db2f8a3

	"github.com/Shopify/sarama"
	"github.com/resmoio/kubernetes-event-exporter/pkg/kube"
	"github.com/rs/zerolog/log"
)

// KafkaConfig is the Kafka producer configuration
type KafkaConfig struct {
	Topic            string                 `yaml:"topic"`
	Brokers          []string               `yaml:"brokers"`
	Layout           map[string]interface{} `yaml:"layout"`
	ClientId         string                 `yaml:"clientId"`
	CompressionCodec string                 `yaml:"compressionCodec" default:"none"`
	TLS              struct {
		Enable             bool   `yaml:"enable"`
		CaFile             string `yaml:"caFile"`
		CertFile           string `yaml:"certFile"`
		KeyFile            string `yaml:"keyFile"`
		InsecureSkipVerify bool   `yaml:"insecureSkipVerify"`
	} `yaml:"tls"`
	SASL struct {
		Enable   bool   `yaml:"enable"`
		Username string `yaml:"username"`
		Password string `yaml:"password"`
	} `yaml:"sasl"`
	KafkaEncode Avro `yaml:"avro"`
}

// KafkaEncoder is an interface type for adding an
// encoder to the kafka data pipeline
type KafkaEncoder interface {
	encode([]byte) ([]byte, error)
}

// KafkaSink is a sink that sends events to a Kafka topic
type KafkaSink struct {
	producer sarama.SyncProducer
	cfg      *KafkaConfig
	encoder  KafkaEncoder
}

var CompressionCodecs = map[string]sarama.CompressionCodec{
	"none":   sarama.CompressionNone,
	"snappy": sarama.CompressionSnappy,
	"gzip":   sarama.CompressionGZIP,
	"lz4":    sarama.CompressionLZ4,
	"zstd":   sarama.CompressionZSTD,
}

func NewKafkaSink(cfg *KafkaConfig) (Sink, error) {
	var avro KafkaEncoder
	producer, err := createSaramaProducer(cfg)
	if err != nil {
		return nil, err
	}

	log.Info().Msgf("kafka: Producer initialized for topic: %s, brokers: %s", cfg.Topic, cfg.Brokers)
	if len(cfg.KafkaEncode.SchemaID) > 0 {
		var err error
		avro, err = NewAvroEncoder(cfg.KafkaEncode.SchemaID, cfg.KafkaEncode.Schema)
		if err != nil {
			return nil, err
		}
		log.Info().Msgf("kafka: Producer using avro encoding with schemaid: %s", cfg.KafkaEncode.SchemaID)
	}

	return &KafkaSink{
		producer: producer,
		cfg:      cfg,
		encoder:  avro,
	}, nil
}

// Send an event to Kafka synchronously
func (k *KafkaSink) Send(ctx context.Context, ev *kube.EnhancedEvent) error {
	var toSend []byte

	if k.cfg.Layout != nil {
		res, err := convertLayoutTemplate(k.cfg.Layout, ev)
		if err != nil {
			return err
		}

		toSend, err = json.Marshal(res)
		if err != nil {
			return err
		}
	} else if len(k.cfg.KafkaEncode.SchemaID) > 0 {
		var err error
		toSend, err = k.encoder.encode(ev.ToJSON())
		if err != nil {
			return err
		}
	} else {
		toSend = ev.ToJSON()
	}

	_, _, err := k.producer.SendMessage(&sarama.ProducerMessage{
		Topic: k.cfg.Topic,
		Key:   sarama.StringEncoder(string(ev.UID)),
		Value: sarama.ByteEncoder(toSend),
	})

	return err
}

// Close the Kafka producer
func (k *KafkaSink) Close() {
	log.Info().Msgf("kafka: Closing producer...")

	if err := k.producer.Close(); err != nil {
		log.Error().Err(err).Msg("Failed to shut down the Kafka producer cleanly")
	} else {
		log.Info().Msg("kafka: Closed producer")
	}
}

func createSaramaProducer(cfg *KafkaConfig) (sarama.SyncProducer, error) {
	// Default Sarama config
	saramaConfig := sarama.NewConfig()
	saramaConfig.Version = sarama.MaxVersion
	saramaConfig.Metadata.Full = true
	saramaConfig.ClientID = cfg.ClientId

	// Necessary for SyncProducer
	saramaConfig.Producer.Return.Successes = true
	saramaConfig.Producer.Return.Errors = true
	if _, ok := CompressionCodecs[cfg.CompressionCodec]; ok {
		saramaConfig.Producer.Compression = CompressionCodecs[cfg.CompressionCodec]
	}

	// TLS Client auth override
	if cfg.TLS.Enable {

		caCert, err := os.ReadFile(cfg.TLS.CaFile)
		if err != nil {
			return nil, err
		}

		caCertPool := x509.NewCertPool()
		caCertPool.AppendCertsFromPEM(caCert)

		saramaConfig.Net.TLS.Enable = true
		saramaConfig.Net.TLS.Config = &tls.Config{
			RootCAs:            caCertPool,
			InsecureSkipVerify: cfg.TLS.InsecureSkipVerify,
		}

		if validate(cfg.TLS.CertFile) && validate(cfg.TLS.KeyFile) {
			cert, err := tls.LoadX509KeyPair(cfg.TLS.CertFile, cfg.TLS.KeyFile)
			if err != nil {
				return nil, err
			}

			saramaConfig.Net.TLS.Config.Certificates = []tls.Certificate{cert}
		}
	}

	// SASL Client auth
	if cfg.SASL.Enable {
		saramaConfig.Net.SASL.Enable = true
		saramaConfig.Net.SASL.User = cfg.SASL.Username
		saramaConfig.Net.SASL.Password = cfg.SASL.Password
	}

	// TODO: Find a generic way to override all other configs

	// Build producer
	producer, err := sarama.NewSyncProducer(cfg.Brokers, saramaConfig)
	if err != nil {
		return nil, err
	}

	return producer, nil
}

// validate checks if the file exists and the content is not empty
func validate(filePath string) bool {
	if filePath == "" {
		return false
	}
	content, err := ioutil.ReadFile(filePath)
	if err != nil {
		log.Warn().Msgf("failed to read file %s - %v", filePath, err)
		return false
	}
	trimmedContent := strings.TrimSpace(string(content))
	return len(trimmedContent) > 0
}<|MERGE_RESOLUTION|>--- conflicted
+++ resolved
@@ -5,12 +5,8 @@
 	"crypto/tls"
 	"crypto/x509"
 	"encoding/json"
-<<<<<<< HEAD
 	"os"
-=======
-	"io/ioutil"
 	"strings"
->>>>>>> 6db2f8a3
 
 	"github.com/Shopify/sarama"
 	"github.com/resmoio/kubernetes-event-exporter/pkg/kube"
@@ -159,7 +155,7 @@
 			InsecureSkipVerify: cfg.TLS.InsecureSkipVerify,
 		}
 
-		if validate(cfg.TLS.CertFile) && validate(cfg.TLS.KeyFile) {
+		if validateFileExistsAndNotEmpty(cfg.TLS.CertFile) && validateFileExistsAndNotEmpty(cfg.TLS.KeyFile) {
 			cert, err := tls.LoadX509KeyPair(cfg.TLS.CertFile, cfg.TLS.KeyFile)
 			if err != nil {
 				return nil, err
@@ -188,11 +184,11 @@
 }
 
 // validate checks if the file exists and the content is not empty
-func validate(filePath string) bool {
+func validateFileExistsAndNotEmpty(filePath string) bool {
 	if filePath == "" {
 		return false
 	}
-	content, err := ioutil.ReadFile(filePath)
+	content, err := os.ReadFile(filePath)
 	if err != nil {
 		log.Warn().Msgf("failed to read file %s - %v", filePath, err)
 		return false
